--- conflicted
+++ resolved
@@ -149,18 +149,6 @@
             resource_location = ''
             add_resource()
 
-<<<<<<< HEAD
-        elif res_type == "cloud_function":
-            resource_name = prop("resource.labels.function_name")
-            project_id = prop("resource.labels.project_id")
-            resource_location = prop("resource.labels.region")
-            if 'SetIamPolicy' in method_name:
-                resource_type = 'cloudfunctions.projects.locations.functions.iam'
-            else:
-                resource_type = 'cloudfunctions.projects.locations.functions'
-                add_resource()
-                resource_type = 'cloudfunctions.projects.locations.functions.iam'
-=======
         elif res_type == "gce_subnetwork":
             resource_type = 'compute.subnetworks'
             resource_name = prop("resource.labels.subnetwork_name")
@@ -173,7 +161,18 @@
             resource_name = prop("protoPayload.resourceName").split('/')[-1]
             project_id = prop("resource.labels.project_id")
             resource_location = ''
->>>>>>> f28fe7c1
+            add_resource()
+
+        elif res_type == "cloud_function":
+            resource_name = prop("resource.labels.function_name")
+            project_id = prop("resource.labels.project_id")
+            resource_location = prop("resource.labels.region")
+            if 'SetIamPolicy' in method_name:
+                resource_type = 'cloudfunctions.projects.locations.functions.iam'
+            else:
+                resource_type = 'cloudfunctions.projects.locations.functions'
+                add_resource()
+                resource_type = 'cloudfunctions.projects.locations.functions.iam'
             add_resource()
 
         return resources